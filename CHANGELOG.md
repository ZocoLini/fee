# Changelog

All the changes in this project are documented in this file.

The format follows [Keep a Changelog](https://keepachangelog.com/en/1.0.0/).

<<<<<<< HEAD
## [Unreleased]

### Added
- `Context::empty()` method that returns a context with `EmptyResolver`s
- `RpnExpr`and `IRpnExpr` structs exposed to the library user.
### Fixed
- Exponentiation had precedence over the unary minus operator.
- Fixed parsing nested functions with multiple arguments.
### Changed
- The `Expr` structs are now the ones that expose the specialized `eval()` method.
- `DefaultVarResolver` and `SmallVarResolver` allows keys different to String.
### Removed
- Removed the `Evaluator` concept and the `RpnEvaluator` struct.
### Security
### Deprecated
=======
## [0.1.1] - 2025-09-03

### Fixed
- `Unary minus (-)` operator no longer incorrectly takes precedence over 
`exponentiation (^)`.
>>>>>>> ad3961f2

## [0.1.0] - 2025-09-02

### Added
- Created RpnEvaluator able to evaluate mathematical expressions.
- Support for variables and functions.
- Support for the following operators:
    - Addition (+)
    - Subtraction (-)
    - Multiplication (\*)
    - Division (/)
    - Exponentiation (^)
    - Unary minus (-)
- Created five Resolvers, each one with different pros and cons:
    - DefaultVarResolver
    - IndexedVarResolver
    - SmallVarResolver
    - ConstantResolver
    - EmptyResolver
- Feature flag `bench-internal` for running internal benchmarks.<|MERGE_RESOLUTION|>--- conflicted
+++ resolved
@@ -4,14 +4,12 @@
 
 The format follows [Keep a Changelog](https://keepachangelog.com/en/1.0.0/).
 
-<<<<<<< HEAD
 ## [Unreleased]
 
 ### Added
 - `Context::empty()` method that returns a context with `EmptyResolver`s
 - `RpnExpr`and `IRpnExpr` structs exposed to the library user.
 ### Fixed
-- Exponentiation had precedence over the unary minus operator.
 - Fixed parsing nested functions with multiple arguments.
 ### Changed
 - The `Expr` structs are now the ones that expose the specialized `eval()` method.
@@ -20,13 +18,12 @@
 - Removed the `Evaluator` concept and the `RpnEvaluator` struct.
 ### Security
 ### Deprecated
-=======
+
 ## [0.1.1] - 2025-09-03
 
 ### Fixed
 - `Unary minus (-)` operator no longer incorrectly takes precedence over 
 `exponentiation (^)`.
->>>>>>> ad3961f2
 
 ## [0.1.0] - 2025-09-02
 
