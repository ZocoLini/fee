--- conflicted
+++ resolved
@@ -5,19 +5,8 @@
 
 authors = ["Borja Castellano <borjacastellano1@gmail.com>"]
 description = "Fast and flexible algebraic expression evaluators"
-<<<<<<< HEAD
 keywords = ["math", "expression", "parser", "evaluator", "scientific"]
 categories = ["mathematics", "science", "parser-implementations"]
-=======
-keywords = [
-    "evaluator",
-    "expression",
-    "math",
-    "parser",
-    "scientific",
-]
-categories = ["mathematics", "science", "parser-implementations", ]
->>>>>>> ad3961f2
 repository = "https://github.com/ZocoLini/fee"
 documentation = "https://docs.rs/fee"
 license = "MIT OR Apache-2.0"
